"""
@summary: Client library for Lifemapper web services
@author: CJ Grady
@contact: cjgrady [at] ku [dot] edu
@organization: Lifemapper (http://lifemapper.org)
@version: 3.3.4
@status: release

@license: Copyright (C) 2016, University of Kansas Center for Research

          Lifemapper Project, lifemapper [at] ku [dot] edu, 
          Biodiversity Institute,
          1345 Jayhawk Boulevard, Lawrence, Kansas, 66045, USA
   
          This program is free software; you can redistribute it and/or modify 
          it under the terms of the GNU General Public License as published by 
          the Free Software Foundation; either version 2 of the License, or (at 
          your option) any later version.
  
          This program is distributed in the hope that it will be useful, but 
          WITHOUT ANY WARRANTY; without even the implied warranty of 
          MERCHANTABILITY or FITNESS FOR A PARTICULAR PURPOSE.  See the GNU 
          General Public License for more details.
  
          You should have received a copy of the GNU General Public License 
          along with this program; if not, write to the Free Software 
          Foundation, Inc., 51 Franklin Street, Fifth Floor, Boston, MA 
          02110-1301, USA.

@note: Additional service documentation can be found at:
          http://lifemapper.org/schemas/services.wadl

@note: Time format - Time should be specified in ISO 8601 format 
          YYYY-mm-ddTHH-MM-SSZ
             Where:
                YYYY is the four-digit year (example 2009)
                mm is the two-digit month (example 06)
                dd is the two-digit day (example 07)
                HH is the two-digit hour (example 09)
                MM is the two-digit minute (example 23)
                SS is the two-digit second (example 15)
            Example for June 7, 2009 9:23:15 AM - 2009-06-07T09:23:15Z
"""
import cookielib
import glob
import os
import StringIO
from types import ListType
import urllib
import urllib2
from urlparse import urlparse
import warnings
import zipfile


from LmClient.openTree import OTLClient
from LmClient.rad import RADClient
from LmClient.sdm import SDMClient

<<<<<<< HEAD
from LmCommon.common.lmconstants import DEFAULT_POST_USER, LMFormat
from LmCommon.common.localconstants import PUBLIC_USER, WEBSERVICES_ROOT
=======
from LmCommon.common.lmconstants import (Instances, LM_CLIENT_VERSION_URL, 
                                        LM_INSTANCES_URL, SHAPEFILE_EXTENSIONS)
>>>>>>> 64145ab2
from LmCommon.common.lmXml import deserialize, fromstring
from LmCommon.common.singleton import singleton
from LmCommon.common.unicode import toUnicode

# .............................................................................
class OutOfDateException(Exception):
   """
   @summary: An out of date exception indicates that the client is out of date
                and cannot continue to operate with the current version of the
                web services.
   """
   def __init__(self, myVersion, minVersion):
      """
      @param myVersion: The current version of the client library
      @param minVersion: The minimum required version of the client library
      """
      Exception.__init__(self)
      self.myVersion = myVersion
      self.minVersion = minVersion

   def __repr__(self):
      return "Out of date exception: my version: %s, minimum version: %s" % (\
                                               self.myVersion, self.minVersion)

   def __str__(self):
      return "Out of date exception: my version: %s, minimum version: %s" % (\
                                               self.myVersion, self.minVersion)

# .............................................................................
@singleton
class LMClient(object):
   """
   @summary: Lifemapper client library class
   """
   # .........................................
   def __init__(self, server=None):
      """
      @summary: Constructor
      @param server: (optional) The Lifemapper webserver address
      @note: Lifemapper RAD services are not available anonymously
      """
      self._cl = _Client(server=server)
      self._cl.checkVersion()
      self.defaultInstance = self._cl.defaultInstance
      self.sdm = SDMClient(self._cl)

   # .........................................
   def getAvailableInstances(self):
      """
      @summary: Return available instances
      """
      return self._cl.getAvailableInstances()
   
   # .........................................
   def login(self, userId, pwd):
<<<<<<< HEAD
      if userId not in [DEFAULT_POST_USER, PUBLIC_USER]:
=======
      """
      @summary: Log in to Lifemapper and establish a session
      @param userId: The Lifemapper user id to use for this login request
      @param pwd: The password for the specified user
      """
      if userId is not None:
>>>>>>> 64145ab2
         self.rad = RADClient(self._cl)
         self.otl = OTLClient(self._cl)
      self._cl._login(userId, pwd)
      
   # .........................................
   def logout(self):
      """
      @summary: Log out of a session
      @deprecated: Will be performed on object deletion
      """
      self._cl.logout()
      self._cl = None

# .............................................................................
class _Client(object):
   """
   @summary: Private Lifemapper client class
   """
   __version__ = "3.3.4"
   UA_STRING = 'LMClient/%s (Lifemapper Python Client Library; http://lifemapper.org; lifemapper@ku.edu)' % __version__

   # .........................................
   def __init__(self, server=None):
      """
      @summary: Constructor of LMClient
      @param server: (optional) The Lifemapper web server root address
      """
      self._getInstances()
      
      if server is None:
         server = self.defaultInstance
         
      self.server = server
      
   # .........................................
   def checkVersion(self, clientName="lmClientLib", verStr=None):
      """
      @summary: Checks the version of the client library against the versions
                   reported by the web server
      @param clientName: (optional) Check this client if not the client library
      @param verStr: (optional) The version string of the client to check
      @raise OutOfDateException: Raised if the client is out of date and 
                                    cannot continue
      """
      # This is a temporary thing for pragma and should not be used in the wild
      res = self.makeRequest(LM_CLIENT_VERSION_URL, objectify=True)
      for client in res:
         if client.name == clientName:
            minVersionStr = client.versions.minimum
            curVersionStr = client.versions.current
            minVersion = self.getVersionNumbers(verStr=minVersionStr)
            curVersion = self.getVersionNumbers(verStr=curVersionStr)
            myVersion = self.getVersionNumbers(verStr=verStr)
            
            if myVersion < minVersion:
               raise OutOfDateException(myVersion, minVersion)
            if myVersion < curVersion:
               warnings.warn("Client is not latest version: (%s < %s)" % \
                                   (myVersion, curVersion), Warning)
            
   # .........................................
   def getAvailableInstances(self):
      """
      @summary: Returns a list of (name, base service url) tuples of available 
                   instances to be queried by the client
      """
      return self.instances
   
   # .........................................
   def getVersionNumbers(self, verStr=None):
      """
      @summary: Splits a version string into a tuple
      @param verStr: The version number as a string, if None, get the client 
                        version
      @return: Tuple of version (major, minor, revision, status)
      """
      if verStr is None:
         verStr = self.__version__
      major = 0
      minor = 0
      revision = 0
      status = "zzzz"
      vStr = verStr.strip().split(' ')

      if len(vStr) > 1:
         status = vStr[1]
      
      mmrList = vStr[0].split('.') # Split on '.'
      
      try: # If not all parts are specified, specifies as many as possible
         major = int(mmrList[0])
         minor = int(mmrList[1])
         revision = int(mmrList[2])
      except:
         pass
      
      return (major, minor, revision, status)
      
   # .........................................
   def autoUnzipShapefile(self, cnt, filePath, overwrite=False):
      """
      @summary: Attempt to unzip a zipped shapefile.
      @param cnt: The zipped shapefile content
      @param filePath: If a directory is specified, unzip the shapefile there.  
                          If a .zip path is specified, write out the zipfile 
                          as-is.  If a .shp path is specified, write out the 
                          shapefile files with that name as the base.
      @param overwrite: (optional) Boolean indicating if the files should be 
                           overwritten if present
      @note: If specifying a directory as the filePath, it should exist
      """
      if os.path.isdir(filePath):
         with zipfile.ZipFile(StringIO.StringIO(cnt), 'r', allowZip64=True) as zf:
            # Check to see if files exist
            nameList = zf.namelist()
            if not overwrite:
               for name in nameList:
                  if os.path.exists(os.path.join(filePath, name)):
                     raise Exception( 
                        "File %s, already exists and overwrite is: %s" % (
                                    os.path.join(filePath, name), overwrite))
            zf.extractall(filePath)
      else:
         base, ext = os.path.splitext(filePath)
         if ext == '.zip':
            with open(filePath, 'wb') as outF:
               outF.write(cnt)
         elif ext == '.shp':
            # Check to see if filePath exists
            # Able to write if path doesn't exist or overwrite is true
            if not os.path.exists(filePath) or overwrite:
               with zipfile.ZipFile(StringIO.StringIO(cnt), 'r', allowZip64=True) as zf:
                  for name in zf.namelist():
                     fCnt = zf.read(name)
                     fBase, fExt = os.path.splitext(name)
                     with open(os.path.join(filePath, '%s%s' % (base, fExt)), 'wb') as outF:
                        outF.write(fCnt)
                     
            else:
               raise Exception, "%s already exists and overwrite is: %s" % (
                                                           filePath, overwrite)
         else:
            raise Exception, "Do not know how to handle file path: %s" % filePath
   
   # .........................................
   def getAutozipShapefileStream(self, fn):
      """
      @summary: Automatically creates a zipped version of a shapefile from the
                   shapefile's .shp file.  Finds the rest of the files it needs
                   and includes them in one package
      @param fn: Path to the shapefile's .shp file
      @return: The zipped shapefile
      @rtype: String
      """
      files = []
      if fn.endswith('.shp'):
         for f in glob.iglob("%s*" % fn.strip('shp')):
            ext = os.path.splitext(f)[1]
            if ext in LMFormat.SHAPE.getExtensions():
               files.append(f)
      else:
         raise Exception ("Filename must end in '.shp'")
      
      outStream = StringIO.StringIO()
      zf = zipfile.ZipFile(outStream, 'w', allowZip64=True)
      for f in files:
         zf.write(f, os.path.basename(f))
      zf.close()
      outStream.seek(0)
      return outStream.getvalue()

   # .........................................
   def getCount(self, url, parameters=[]):
      """
      @summary: Gets the item count from a count service
      @param url: A URL pointing to a count service end-point
      @param parameters: (optional) List of query parameters for the request
      """
      obj = self.makeRequest(url, method="GET", parameters=parameters, 
                                                                objectify=True)
      count = int(obj.items.itemCount)
      return count
   
   # .........................................
   def getList(self, url, parameters=[]):
      """
      @summary: Gets a list of items from a list service
      @param url: A URL pointing to a list service end-point
      @param parameters: (optional) List of query parameters for the request
      """
      obj = self.makeRequest(url, method="GET", parameters=parameters, 
                                                                objectify=True)
      try:
         if isinstance(obj.items, ListType):
            lst = obj.items
         else:
            lst = obj.items.item
         if lst is not None:
            if not isinstance(lst, ListType):
               lst = [lst]
            return lst
      except Exception, e:
         #print e
         pass
      return []

   # .........................................
   def makeRequest(self, url, method="GET", parameters=[], body=None, 
                         headers={}, objectify=False):
      """
      @summary: Performs an HTTP request
      @param url: The url endpoint to make the request to
      @param method: (optional) The HTTP method to use for the request
      @param parameters: (optional) List of url parameters
      @param body: (optional) The payload of the request
      @param headers: (optional) Dictionary of HTTP headers
      @param objectify: (optional) Should the response be turned into an object
      @return: Response from the server
      """
      url = url.replace(" ", "%20").replace(",", "%2C")
      parameters = removeNonesFromTupleList(parameters)
      urlparams = urllib.urlencode(parameters)
      
      if body is None and len(parameters) > 0 and method.lower() == "post":
         body = urlparams
      else:
         url = "%s?%s" % (url, urlparams)
      req = urllib2.Request(url, data=body, headers=headers)
      req.add_header('User-Agent', self.UA_STRING)
      req.get_method = lambda: method.upper()
      try:
         ret = urllib2.urlopen(req)
      except urllib2.HTTPError, e:
         #print e.headers['Error-Message']
         raise e
      except Exception, e:
         raise Exception( 'Error returning from request to %s (%s)' % (url, toUnicode(e)))
      else:
         resp = ''.join(ret.readlines())
         if objectify:
            return self.objectify(resp)
         else:
            return resp

   # .........................................
   def objectify(self, xmlString):
      """
      @summary: Takes an XML string and processes it into a python object
      @param xmlString: The xml string to turn into an object
      @note: Uses LmAttList and LmAttObj
      @note: Object attributes are defined on the fly
      """
      return deserialize(fromstring(xmlString))   

   # .........................................
   def _getInstances(self):
      """
      @summary: Gets the available instances for query from the Lifemapper 
                   server
      """
      self.instances = []
      obj = self.makeRequest(LM_INSTANCES_URL, method="GET", objectify=True)
      myVersion = self.getVersionNumbers()
      self.defaultInstance = None
      
      for instance in obj:
         minVersion = self.getVersionNumbers(verStr=instance.minimumClientVersion)
         maxVersion = self.getVersionNumbers(verStr=instance.maximumClientVersion)
         
         if myVersion >= minVersion and myVersion <= maxVersion:
            self.instances.append((instance.name, instance.baseUrl))
            
         try:
            if instance.default.lower() == "true":
               self.defaultInstance = instance.baseUrl
         except: # Not a default instance
            pass
      if self.defaultInstance is None:
         if len(self.instances) > 0: # Set to the first listed if no default
            self.defaultInstance = self.instances[0][1]
         else:
            raise Exception, "No instances available"
   
   # .........................................
   def _login(self, userId, pwd):
      """
      @summary: Attempts to log a user in
      @todo: Handle login failures
      """
      # Legacy code support.  This will go away
      self.userId = userId
      
      policyServer = urlparse(self.server).netloc
      policy = cookielib.DefaultCookiePolicy(allowed_domains=(policyServer,))
      self.cookieJar = cookielib.LWPCookieJar(policy=policy)
      opener = urllib2.build_opener(urllib2.HTTPCookieProcessor(self.cookieJar))
      urllib2.install_opener(opener)

<<<<<<< HEAD
      if userId != DEFAULT_POST_USER and userId != PUBLIC_USER and \
                        pwd is not None:
=======
      if userId is not None and pwd is not None:
>>>>>>> 64145ab2
         url = "%s/login" % self.server
         
         urlParams = [("username", userId), ("pword", pwd)]
         
         self.makeRequest(url, parameters=urlParams)

   # .........................................
   def logout(self):
      """
      @summary: Logs the user out
      """
      url = '/'.join((self.server, "logout"))
      self.makeRequest(url)

# =============================================================================
# =                             Helper Functions                              =
# =============================================================================
# .............................................................................
def removeNonesFromTupleList(paramsList):
   """
   @summary: Removes parameter values that are None
   @param paramsList: List of parameters (name, value) [list of tuples]
   @return: List of parameters that are not None [list of tuples]
   """
   ret = []
   for param in paramsList:
      if param[1] is not None:
         ret.append(param)
   return ret

# .............................................................................
def stringifyError(err):
   """
   @summary: This really only adds information for urllib2.HTTPErrors that 
                include an 'Error-Message' header
   @param err: The exception to stringify
   """
   try:
      return err.hdrs['Error-Message']
   except:
      return toUnicode(err)<|MERGE_RESOLUTION|>--- conflicted
+++ resolved
@@ -57,13 +57,8 @@
 from LmClient.rad import RADClient
 from LmClient.sdm import SDMClient
 
-<<<<<<< HEAD
-from LmCommon.common.lmconstants import DEFAULT_POST_USER, LMFormat
-from LmCommon.common.localconstants import PUBLIC_USER, WEBSERVICES_ROOT
-=======
-from LmCommon.common.lmconstants import (Instances, LM_CLIENT_VERSION_URL, 
+from LmCommon.common.lmconstants import (LMFormat, LM_CLIENT_VERSION_URL, 
                                         LM_INSTANCES_URL, SHAPEFILE_EXTENSIONS)
->>>>>>> 64145ab2
 from LmCommon.common.lmXml import deserialize, fromstring
 from LmCommon.common.singleton import singleton
 from LmCommon.common.unicode import toUnicode
@@ -119,16 +114,12 @@
    
    # .........................................
    def login(self, userId, pwd):
-<<<<<<< HEAD
-      if userId not in [DEFAULT_POST_USER, PUBLIC_USER]:
-=======
       """
       @summary: Log in to Lifemapper and establish a session
       @param userId: The Lifemapper user id to use for this login request
       @param pwd: The password for the specified user
       """
       if userId is not None:
->>>>>>> 64145ab2
          self.rad = RADClient(self._cl)
          self.otl = OTLClient(self._cl)
       self._cl._login(userId, pwd)
@@ -427,12 +418,7 @@
       opener = urllib2.build_opener(urllib2.HTTPCookieProcessor(self.cookieJar))
       urllib2.install_opener(opener)
 
-<<<<<<< HEAD
-      if userId != DEFAULT_POST_USER and userId != PUBLIC_USER and \
-                        pwd is not None:
-=======
       if userId is not None and pwd is not None:
->>>>>>> 64145ab2
          url = "%s/login" % self.server
          
          urlParams = [("username", userId), ("pword", pwd)]
